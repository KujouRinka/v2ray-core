--- conflicted
+++ resolved
@@ -2,13 +2,11 @@
 
 import (
 	"io"
-	"os"
 	"strings"
 	"testing"
 
 	"github.com/google/go-cmp/cmp"
 
-	"github.com/v2fly/v2ray-core/v4/common"
 	. "github.com/v2fly/v2ray-core/v4/common/errors"
 	"github.com/v2fly/v2ray-core/v4/common/log"
 )
@@ -42,34 +40,17 @@
 type e struct{}
 
 func TestErrorMessage(t *testing.T) {
-	pwd, err := os.Getwd()
-	if err != nil {
-		t.Error(err)
-	}
-	moduleName, gmnErr := common.GetModuleName(pwd)
-	if gmnErr != nil {
-		t.Error(gmnErr)
-	}
-
 	data := []struct {
 		err error
 		msg string
 	}{
 		{
 			err: New("a").Base(New("b")).WithPathObj(e{}),
-<<<<<<< HEAD
 			msg: "common/errors_test: a > b",
 		},
 		{
 			err: New("a").Base(New("b").WithPathObj(e{})),
 			msg: "a > common/errors_test: b",
-=======
-			msg: moduleName + "/common/errors_test: a > b",
-		},
-		{
-			err: New("a").Base(New("b").WithPathObj(e{})),
-			msg: "a > " + moduleName + "/common/errors_test: b",
->>>>>>> 0000b60a
 		},
 	}
 
